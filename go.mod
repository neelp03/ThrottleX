--- conflicted
+++ resolved
@@ -13,11 +13,4 @@
 	golang.org/x/sys v0.24.0 // indirect
 )
 
-<<<<<<< HEAD
-retract (
-	v1.0.1
-	v1.0.0
-)
-=======
-retract [v1.0.0, v1.0.1]
->>>>>>> b3c761a4
+retract [v1.0.0, v1.0.1]